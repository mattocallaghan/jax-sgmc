"""Test the data loaders. """
# Pylint complains about the fixtures, because they are static
# pylint: disable=R

from collections import namedtuple
from functools import partial

try:
  import tensorflow
  import tensorflow_datasets
except ImportError:
  print("Tensorflow not found")
  tensorflow = None
  tensorflow_datasets = None

import jax
import jax.numpy as jnp

import numpy as onp

import pytest

from jax_sgmc import data, util

@pytest.mark.tensorflow
class TestTFLoader:

  @pytest.fixture(scope='class')
  def dataset(self):
    """Construct tensorflow dataset"""
    def generate_dataset():
      n = 10
      for i in range(n):
        yield {"a": i, "b": [i + 0.1 * 1, i + 0.11]}
    ds = tensorflow.data.Dataset.from_generator(
      generate_dataset,
      output_types={'a': tensorflow.float32,
      'b': tensorflow.float32},
      output_shapes={'a': tuple(), 'b': (2,)})
    return ds

  @pytest.fixture(params=[1, 10, 100])
  def dataloader(self, request, dataset):
    pipeline = data.TensorflowDataLoader(dataset, request.param, 100)
    return pipeline, request.param

  def test_batch_information_caching(self, dataloader):
    cs = 3

    pipeline, mb_size = dataloader

    batch_info, dtype = pipeline.batch_format(cs)
    new_pipe, _ = pipeline.register_random_pipeline(cs)

    # Check that format is correct
    assert batch_info.batch_size == mb_size

    # Check that no new pipe exists
    print(f"Pipe id {new_pipe}")
    assert new_pipe == 0

    second_pipe, _ = pipeline.register_random_pipeline(3)
    print(f"Second pipe id {second_pipe}")
    assert second_pipe != 0

    # Check that two pipelines exist
    assert len(pipeline._random_pipelines) == 2

    # Check that dtype is correct
    random_batch = pipeline.random_batches(new_pipe)
    def assert_fn(x, y):
      assert x.dtype == y.dtype
      assert x.shape == y.shape
    jax.tree_map(assert_fn, random_batch, dtype)

  @pytest.mark.parametrize("excluded", [[], ["a"], ["a", "b"]])
  def test_exclude_keys(self, dataset, excluded):
    mb_size = 2
    cs = 3

    pipeline= data.TensorflowDataLoader(dataset, mb_size, 100,
                                        exclude_keys=excluded)
    _, first_batch = pipeline.register_random_pipeline(cs)

    for key in first_batch.keys():
      assert key not in excluded

  @pytest.mark.parametrize("cs", [1, 5, 10, 15])
  def test_sizes(self, dataloader, cs):

    pipeline, mb_size = dataloader
    _, first_batch = pipeline.register_random_pipeline(cache_size=cs)

    def test_fn(elem):
      assert elem.shape[0] == cs
      assert elem.shape[1] == mb_size

    jax.tree_map(test_fn, first_batch)

class TestNumpyLoader:

  @pytest.fixture(scope='class')
  def dataset(self):
    """Construct a dataset for the numpy data loader."""

    n = 4
    def generate_a(n):
      for i in range(n):
        yield i
    def generate_b(n):
      for i in range(n):
        yield [i + 0.1 * 1, i + 0.11]
    dataset = {'a': onp.array(list(generate_a(n))),
               'b': onp.array(list(generate_b(n)))}
    return dataset

  @pytest.fixture(params=[1, 3, 5])
  def dataloader(self, request, dataset):
    """Construct a numpy data loader."""
    pipeline = data.NumpyDataLoader(request.param, **dataset)
    return pipeline, request.param

  def test_batch_information_caching(self, dataloader):
    cs = 3

    pipeline, mb_size = dataloader

    batch_info, dtype = pipeline.batch_format(cs)
    new_pipe, _ = pipeline.register_random_pipeline(cs)

    # Check that format is correct
    assert batch_info.batch_size == mb_size

    # Check that no new pipe exists
    print(f"Pipe id {new_pipe}")
    assert new_pipe == 0

    second_pipe, _ = pipeline.register_random_pipeline(3)
    print(f"Second pipe id {second_pipe}")
    assert second_pipe != 0

    # Check that two pipelines exist
    assert len(pipeline._PRNGKeys) == 2

    # Check that dtype is correct
    random_batch = pipeline.random_batches(new_pipe)
    def assert_fn(x, y):
      assert x.dtype == y.dtype
      assert x.shape == y.shape
    jax.tree_map(assert_fn, random_batch, dtype)

  @pytest.mark.parametrize("cs_small, cs_big", [(5,7), (7, 11)])
  def test_cache_size_order(self, dataloader, cs_small, cs_big):
    pipeline, _ = dataloader

    _, small_batch = pipeline.register_random_pipeline(
      cs_small, key=jax.random.PRNGKey(0))
    _, big_batch = pipeline.register_random_pipeline(
      cs_big, key=jax.random.PRNGKey(0))

    def check_fn(a, b):
      for idx in range(cs_small):
        assert jnp.all(a[idx, ::] == b[idx, ::])

    jax.tree_map(check_fn, small_batch, big_batch)

  @pytest.mark.parametrize("cs", [1, 2, 4])
  def test_relation(self, dataloader, cs):
    """Test if sample and observations are corresponding"""

    pipeline, _ = dataloader
    new_pipe, _ = pipeline.register_random_pipeline(cs)

    def check_fn(a, b):
      for i, mb in enumerate(a):
        for j, sample in enumerate(mb):
          a = sample
          b_target = onp.array([a + 0.1, a + 0.11])
          b_is = b[i, j, ::]

          print(f"a: {a}")
          print(f"b should be: {b_target}")
          print(f"b is: {b_is}")

          assert jnp.all(b_is == b_target)

    for _ in range(3):
      batch = pipeline.random_batches(new_pipe)
      jax.tree_map(check_fn, batch['a'], batch['b'])

@pytest.mark.tensorflow
class TestRandomAccess:

  data_format = namedtuple("data_format",
                           ["mb_size",
                            "cs"])

  @pytest.fixture(scope='function', params=[data_format(1, 1),
                                         data_format(1, 7),
                                         data_format(19, 1),
                                         data_format(19, 7)])
  def data_loader_mock(self, request, mocker):
    """Construct tensorflow dataset without shuffling."""
    def generate_dataset():
      n = 5
      for i in range(n):
        yield {"a": i, "b": [i + 0.1 * 1, i + 0.11], "c": [[1*i, 2*i], [3*i, 4*i]]}
    ds = tensorflow.data.Dataset.from_generator(
      generate_dataset,
      output_types={'a': tensorflow.float32,
                    'b': tensorflow.float32,
                    'c': tensorflow.float32},
      output_shapes={'a': tuple(), 'b': (2,), 'c': (2, 2)},)
    ds = ds.repeat().batch(request.param.mb_size)
    ds_cache = ds.batch(request.param.cs)

    init_value = jax.tree_map(jnp.array, next(iter(tensorflow_datasets.as_numpy(ds_cache))))
    ds_cache = iter(tensorflow_datasets.as_numpy(ds_cache))

    ml = mocker.Mock(data.DataLoader)

    ml.batch_format.return_value = None, data.tree_dtype_struct(init_value)
    ml.register_random_pipeline.return_value = (0, jax.tree_map(jnp.array,
                                                            next(ds_cache)))
    def get_batch(chain_id):
      del chain_id
      return jax.tree_map(jnp.array, next(ds_cache))

    ml.register_ordered_pipeline.return_value = 0
    ml.random_batches.side_effect = get_batch

    return ml, request.param, ds

  def test_cache_order(self, data_loader_mock):
    """Test that the cache does not change the order """

    DL, format, dataset = data_loader_mock
    iterations = int(format.cs * 4.1)

    init_fn, batch_fn = data.random_reference_data(DL, format.cs)
    batch_fn = jax.jit(batch_fn)
    ds = iter(tensorflow_datasets.as_numpy(dataset))

    # Check that the values are returned in the correct order
    state = init_fn()
    for _ in range(iterations):
      compare_batch = jax.tree_map(jnp.array, next(ds))
      state, (batch, _) = batch_fn(state)
      for key in compare_batch.keys():
        print(batch)
        print(compare_batch)
        assert jnp.all(batch[key] == compare_batch[key])

    # Check that random batches are not drawn more often than necessary

    assert DL.random_batches.call_count == int(4.1 - 1.0)

  # Todo: Improve this test
<<<<<<< HEAD
  # @pytest.mark.xfail
=======
>>>>>>> ceaf7d1d
  def test_vmap(self, pmap_setup, data_loader_mock):
    DL, format, _ = data_loader_mock

    init_fn, batch_fn = data.random_reference_data(DL, format.cs)

    def test_function_data_loader(state):
      state, (batch, _) = batch_fn(state)
      return jax.tree_map(jnp.sum, batch)

<<<<<<< HEAD
    init_states = [init_fn(key=jax.random.PRNGKey(idx)) for idx in range(pmap_setup.host_count)]
=======
    init_states = [
      init_fn(key=jax.random.PRNGKey(idx))
      for idx in range(pmap_setup.host_count)
    ]
>>>>>>> ceaf7d1d
    transform_fn, _ = util.pytree_list_transform(
      init_states
    )

    # Init states vorspulen
    for idx in range(pmap_setup.host_count):
      for i in range(idx):
        init_states[idx], _ = batch_fn(init_states[idx])
    init_states = transform_fn(init_states)

    print("Init state")
    print(init_states)

    helper_fn = jax.jit(data.vmap_helper(batch_fn))
    _, (batches, _) = helper_fn(init_states)

<<<<<<< HEAD
    vmap_result = jax.vmap(partial(jax.tree_map, jnp.sum))(batches)
    pmap_result = jax.vmap(test_function_data_loader)(init_states)

    print(vmap_result)
    print(pmap_result)
=======
    vmap_helper_result = jax.vmap(partial(jax.tree_map, jnp.sum))(batches)
    vmap_result = jax.vmap(test_function_data_loader)(init_states)

    def check_fn(a, b):
      assert jnp.all(a == b)
>>>>>>> ceaf7d1d

    jax.tree_map(check_fn, vmap_helper_result, vmap_result)<|MERGE_RESOLUTION|>--- conflicted
+++ resolved
@@ -256,10 +256,6 @@
     assert DL.random_batches.call_count == int(4.1 - 1.0)
 
   # Todo: Improve this test
-<<<<<<< HEAD
-  # @pytest.mark.xfail
-=======
->>>>>>> ceaf7d1d
   def test_vmap(self, pmap_setup, data_loader_mock):
     DL, format, _ = data_loader_mock
 
@@ -269,14 +265,10 @@
       state, (batch, _) = batch_fn(state)
       return jax.tree_map(jnp.sum, batch)
 
-<<<<<<< HEAD
-    init_states = [init_fn(key=jax.random.PRNGKey(idx)) for idx in range(pmap_setup.host_count)]
-=======
     init_states = [
       init_fn(key=jax.random.PRNGKey(idx))
       for idx in range(pmap_setup.host_count)
     ]
->>>>>>> ceaf7d1d
     transform_fn, _ = util.pytree_list_transform(
       init_states
     )
@@ -287,24 +279,13 @@
         init_states[idx], _ = batch_fn(init_states[idx])
     init_states = transform_fn(init_states)
 
-    print("Init state")
-    print(init_states)
-
     helper_fn = jax.jit(data.vmap_helper(batch_fn))
     _, (batches, _) = helper_fn(init_states)
 
-<<<<<<< HEAD
-    vmap_result = jax.vmap(partial(jax.tree_map, jnp.sum))(batches)
-    pmap_result = jax.vmap(test_function_data_loader)(init_states)
-
-    print(vmap_result)
-    print(pmap_result)
-=======
     vmap_helper_result = jax.vmap(partial(jax.tree_map, jnp.sum))(batches)
     vmap_result = jax.vmap(test_function_data_loader)(init_states)
 
     def check_fn(a, b):
       assert jnp.all(a == b)
->>>>>>> ceaf7d1d
 
     jax.tree_map(check_fn, vmap_helper_result, vmap_result)