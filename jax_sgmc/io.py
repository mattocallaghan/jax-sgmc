# Copyright 2021 Multiscale Modeling of Fluid Materials, TU Munich
#
# Licensed under the Apache License, Version 2.0 (the "License");
# you may not use this file except in compliance with the License.
# You may obtain a copy of the License at
#
#   http://www.apache.org/licenses/LICENSE-2.0
#
# Unless required by applicable law or agreed to in writing, software
# distributed under the License is distributed on an "AS IS" BASIS,
# WITHOUT WARRANTIES OR CONDITIONS OF ANY KIND, either express or implied.
# See the License for the specific language governing permissions and
# limitations under the License.

"""Save and load results. """

# Todo: If dataloader supports checkpointing, it must be able to checkpoint
#       itself.

import abc

from pathlib import Path
from functools import partial
import threading

from typing import Any, NoReturn, Union, Tuple, Callable

from collections import namedtuple

import numpy as onp

import jax.numpy as jnp
from jax import tree_util, lax

try:
  import ujson
except ModuleNotFoundError:
  ujson = None

try:
  import h5py
except ModuleNotFoundError:
  h5py = None

from jax_sgmc import data
from jax_sgmc import scheduler
from jax_sgmc.util import host_callback

PyTree = Any

saving_state = namedtuple("saving_state",
                          ["chain_id",
                           "saved_samples",
                           "data"])

Saving = Tuple[Callable[[], saving_state],
               Callable[[saving_state, scheduler.schedule, Any, Any, Any], Union[Any, NoReturn]],
               Callable[[Any], Union[Any, NoReturn]]]


class DataCollector(metaclass=abc.ABCMeta):
  """Collects sampled data and data loader states. """

  @abc.abstractmethod
  def register_data_loader(self, data_loader: data.DataLoader):
    """Register data loader to save the state. """

  @abc.abstractmethod
  def register_chain(self) -> int:
    """Register a chain to save samples from. """

  @abc.abstractmethod
  def save(self, chain_id: int, values):
    """Called with collected samples. """

  @abc.abstractmethod
  def finalize(self, chain_id: int):
    """Called after solver finished. """

  @abc.abstractmethod
  def finished(self, chain_id: int):
    """Called in main thread after jax threads have been released."""

  @abc.abstractmethod
  def checkpoint(self, chain_id: int, state):
    """Called every n'th step. """

  @abc.abstractmethod
  def resume(self):
    """Called to restore data loader state and return sample states. """


class PickleCollector(DataCollector):
  """Stores samples in pickle format. """

  def __init__(self):
    raise NotImplementedError("Not implemented yet")

  def register_data_loader(self, data_loader: data.DataLoader):
    """Register data loader to save the state. """

  def register_chain(self) -> int:
    """Register a chain to save samples from. """

  def save(self, chain_id: int, values):
    """Called with collected samples. """

  def finalize(self, chain_id: int):
    """Called after solver finished. """

  def checkpoint(self, chain_id: int, state):
    """Called every n'th step. """

  def resume(self):
    """Called to restore data loader state and return sample states. """


class JSONCollector(DataCollector):
  """Save samples in json format.

  Args:
    dir: Directory to save the collected samples.
    write_frequency: Number of samples to be collected before a file is written

  """

  def __init__(self, dir: str, write_frequency=0):
    assert ujson is not None, "ujson is required to save samples to json files"
    self._dir = Path(dir)
    self._dir.mkdir(exist_ok=True)
    self._collected_samples = []
    self._sample_count = []
    self._write_frequency = write_frequency

  def register_data_loader(self, data_loader: data.DataLoader):
    """Not supported for JSON collector. """
    raise NotImplementedError("Checkpointing is not supported by JSON loader.")

  def register_chain(self) -> int:
    """Register a chain to save samples from. """
    new_chain = len(self._collected_samples)
    self._collected_samples.append([])
    self._sample_count.append(0)
    return new_chain

  def save(self, chain_id: int, values):
    """Called with collected samples. """
    # Store new values
    self._collected_samples[chain_id].append(
      tree_util.tree_map(onp.array, values)
    )
<<<<<<< HEAD
    self._sample_count[chain_id] += 1
=======
>>>>>>> 2193d500
    # Write to file but keep collected samples in memory
    if self._write_frequency > 0:
      if (self._sample_count[chain_id] % self._write_frequency) == 0:
        self._write_file(chain_id, self._sample_count[chain_id])

  def finalize(self, chain_id: int):
    """Called after solver finished. """
    if self._sample_count[chain_id] > 0:
      self._write_file(chain_id, self._sample_count[chain_id])

  def checkpoint(self, chain_id: int, state):
    """Called every n'th step. """
    raise NotImplementedError("Checkpointing is not supported by JSON loader.")

  def resume(self):
    """Called to restore data loader state and return sample states. """
    raise NotImplementedError("Checkpointing is not supported by JSON loader.")

  def _write_file(self, chain_id, iteration):
    filename = self._dir / f"chain_{chain_id}_iteration_{iteration}.json"
    filename.touch()
    # Transform collected samples to list after chaining together
    stacked_samples = tree_util.tree_map(
      lambda *samples: onp.stack(samples, axis=0),
      *self._collected_samples[chain_id]
    )
    samples_as_list = tree_util.tree_map(
      lambda leaf: leaf.tolist(),
      stacked_samples
    )
    with open(filename, "w") as file:
      ujson.dump(samples_as_list, file)
<<<<<<< HEAD

  def finished(self, chain_id: int):
    """Simply return, nothing to wait for. """
    return None


class HDF5Collector(DataCollector):

  def __init__(self):
    assert h5py is not None, "h5py must be installed to use this DataCollector."
    self._finished = []
    self._samples = []

  def register_data_loader(self, data_loader: data.DataLoader):
    """Register data loader to save the state. """

  def register_chain(self) -> int:
    """Register a chain to save samples from. """
    chain_id = len(self._finished)
    self._finished.append(threading.Barrier(2))
    self._samples.append([])
    return chain_id

  def save(self, chain_id: int, values):
    """Called with collected samples. """
    self._samples[chain_id].append(
      tree_util.tree_map(onp.array, values))

  def finalize(self, chain_id: int):
    """Called after solver finished. """
    # Is called after all host callback calls have been processed
    self._finished[chain_id].wait()

  def finished(self, chain_id):
    self._finished[chain_id].wait()
    # Stack the samples
    stacked_samples = tree_util.tree_map(
      lambda *leaves: onp.stack(leaves, axis=0),
      *self._samples[chain_id])
    return stacked_samples

  def checkpoint(self, chain_id: int, state):
    """Called every n'th step. """

  def resume(self):
    """Called to restore data loader state and return sample states. """


  @staticmethod
  def _groupnames(tree):
    def one_flatten_step(tree):
      """Helper to flatten tree for one step if it is not a leaf."""
      return lambda t: tree != t

    def recurse(treedef, tree):
      """Recursively build the node names. """
      if tree_util.treedef_is_leaf(treedef):
        for idx in range(treedef.num_leaves):
          yield f"/{type(tree).__name__}~{idx}"
      else:
        # Get the child treedefs and the node treedef
        children = [treedef.children(),
                    tree_util.tree_flatten(
                      tree, is_leaf=one_flatten_step(tree))[0]]
        for idx, (child_treedef, child_tree) in enumerate(zip(*children)):
          for child_name in recurse(child_treedef, child_tree):
            yield f"/{type(tree).__name__}~{idx}" + child_name

    treedef = tree_util.tree_structure(tree)
    return list(recurse(treedef, tree))
=======
>>>>>>> 2193d500

  def finished(self, chain_id: int):
    """Simply return, nothing to wait for. """
    return None

class MemoryCollector(DataCollector):
  """Stores samples entirely in RAM (numpy arrays).

  The RAM is usually larger than the device array and thus allows to store a
  greater number of samples.

  """

  def __init__(self):
    self._finished = []
    self._samples = []

  def register_data_loader(self, data_loader: data.DataLoader):
    """Register data loader to save the state. """

  def register_chain(self) -> int:
    """Register a chain to save samples from. """
    chain_id = len(self._finished)
    self._finished.append(threading.Barrier(2))
    self._samples.append([])
    return chain_id

  def save(self, chain_id: int, values):
    """Called with collected samples. """
    self._samples[chain_id].append(
      tree_util.tree_map(onp.array, values))

  def finalize(self, chain_id: int):
    """Called after solver finished. """
    # Is called after all host callback calls have been processed
    self._finished[chain_id].wait()

  def finished(self, chain_id):
    self._finished[chain_id].wait()
    # Stack the samples
    stacked_samples = tree_util.tree_map(
      lambda *leaves: onp.stack(leaves, axis=0),
      *self._samples[chain_id])
    return stacked_samples

  def checkpoint(self, chain_id: int, state):
    """Called every n'th step. """

  def resume(self):
    """Called to restore data loader state and return sample states. """


def load(init_state, checkpoint):
  """Reconstructs an earlier checkpoint."""


def save(data_collector: DataCollector = None,
         checkpoint_every: int = 0
         ) -> Saving:
  """Initializes asynchronous saving of samples and checkpoints.

  Accepted samples are sent to the host and processed there. This optimizes the
  memory usage drastically and also allows to gain insight in the data while the
  simulation is running.

  Args:
    data_collector: Stateful object for data storage and serialization
    checkpoint_every: Create a checkpoint for late resuming every n iterations

  Notes:
    Checkpointing is currently not supported.

  """

  # Todo: Implement checkpointing
  if checkpoint_every != 0:
    raise NotImplementedError("Checkpointing is not supported yet.")

  # Helper functions for host_callback

  def _save(data, *unused_args):
    chain_id, data = data
    data_collector.save(chain_id, data)

  def _save_wrapper(args) -> int:
    # Use the result to count the number of saved samples. The result must be
    # used to avoid loosing the call to jax's optimizations.
    counter = host_callback.id_tap(_save, args, result=1)
    return counter

  def init(init_sample, init_checkpoint, static_information) -> saving_state:
    """Initializes the saving state.

    Args:
      init_sample: Determining shape and dtype of collected samples
      init_checkpoint: Determining shape and dtype of checkpointed states
      static_information: Information about e. g. the total count of samples
        collected.

    Returns:
      Returns initial state.
    """
    chain_id = data_collector.register_chain()
    # The count of saved samples is important to ensure that the callback
    # function is not removed by jax's optimization procedures.
    initial_state = saving_state(
      chain_id=chain_id,
      saved_samples=0,
      data=None
    )
    return initial_state

  def save(state: saving_state,
           schedule: scheduler.schedule,
           data: Any,
           scheduler_state: scheduler.scheduler_state = None,
           solver_state: Any = None):
    """Calls the data collector on the host via host callback module."""

    # Kepp the sample if it is not subject to burn in or thinning.
    keep = jnp.logical_and(schedule.burn_in, schedule.accept)

    # Save sample if samples is not subject to burn in or discarded by thinning
    saved = lax.cond(keep,
                     _save_wrapper,
                     lambda *args: 0,
                     (state.chain_id, data))

    # Todo: Implement checkpointing
    # last_checkpoint = lax.cond(time_for_checkpoint,
    #                            _checkpoint_wrapper,
    #                            lambda *args: last_checkpoint,
    #                            (scheduler_state, soler_state)

    new_state = saving_state(
      chain_id=state.chain_id,
      saved_samples=state.saved_samples + saved)
    return new_state, None

  def postprocess(state: saving_state, unused_saved):
    # Call with host callback to ensure that finalized is called after all other
    # id_tap processes were finished.
    host_callback.id_tap(
      lambda id, *unused: data_collector.finalize(id),
      state.chain_id)
    collected_samples = data_collector.finished(state.chain_id)
    return {"sample_count": state.saved_samples,
            "samples": collected_samples}

  return init, save, postprocess

# Todo: Removed the sample collection, consider removing last argument in
#       postprocess function
def no_save() -> Saving:
  """Do not save the data but return it instead.

  If the samples are small, collection on the device is possible. Samples must
  copied repeatedly.

  Returns:
    Returns a saving strategy, which keeps the samples entirely in the
    devices memory.

  """
  def init(init_sample: PyTree,
           unused_solver_state: PyTree,
           static_information: PyTree
           ) -> saving_state:
    """Initializes the saving state.

    Args:
      init_sample: Determining shape and dtype of collected samples
      init_checkpoint: Determining shape and dtype of checkpointed states
      static_information: Information about e. g. the total count of samples
        collected.

    Returns:
      Returns initial state.
    """
    def init_zeros(leaf):
      shape = leaf.shape
      new_shape = tuple(onp.append(static_information.samples_collected, shape))
      new_shape = tree_util.tree_map(int, new_shape)
      return jnp.zeros(new_shape, dtype=leaf.dtype)

    init_data = tree_util.tree_map(init_zeros, init_sample)

    # The chain id is unnecessary
    return saving_state(chain_id=0, saved_samples=0, data=init_data)

  def _update_data_leaf(idx, data_leaf, new_slice):
    return data_leaf.at[idx].set(new_slice)

  def _save_sample(args):
    state, sample = args
    new_data = tree_util.tree_map(
      partial(_update_data_leaf, state.saved_samples),
      state.data,
      sample
    )
    new_state = saving_state(
      chain_id=state.chain_id,
      saved_samples=state.saved_samples + 1,
      data=new_data)
    return new_state

  def save(state: saving_state,
           schedule: scheduler.schedule,
           sample: Any,
           **unused_kwargs: Any
           ) -> Any:
    """Determine whether a sample should be saved.

    A sample will be saved it is not subject to burn in and not discarded due
    to thinning.

    """
    keep_sample = jnp.logical_and(schedule.burn_in, schedule.accept)
    new_state = lax.cond(keep_sample,
                         _save_sample,
                        lambda args: args[0],
                         (state, sample))

    return new_state, None

  def postprocess(state: saving_state, unused_saved):
    """Return the accepted samples. """
    return {"sample_count": state.saved_samples,
            "samples": state.data}

  return init, save, postprocess<|MERGE_RESOLUTION|>--- conflicted
+++ resolved
@@ -149,10 +149,7 @@
     self._collected_samples[chain_id].append(
       tree_util.tree_map(onp.array, values)
     )
-<<<<<<< HEAD
     self._sample_count[chain_id] += 1
-=======
->>>>>>> 2193d500
     # Write to file but keep collected samples in memory
     if self._write_frequency > 0:
       if (self._sample_count[chain_id] % self._write_frequency) == 0:
@@ -185,7 +182,6 @@
     )
     with open(filename, "w") as file:
       ujson.dump(samples_as_list, file)
-<<<<<<< HEAD
 
   def finished(self, chain_id: int):
     """Simply return, nothing to wait for. """
@@ -256,8 +252,6 @@
 
     treedef = tree_util.tree_structure(tree)
     return list(recurse(treedef, tree))
-=======
->>>>>>> 2193d500
 
   def finished(self, chain_id: int):
     """Simply return, nothing to wait for. """
