--- conflicted
+++ resolved
@@ -45,11 +45,7 @@
 
 from collections import namedtuple
 
-<<<<<<< HEAD
-from jax import tree_util, flatten_util, lax
-=======
-from jax import tree_util, flatten_util, jit, named_call
->>>>>>> 531c79e7
+from jax import tree_util, flatten_util, jit, named_call, lax
 import jax.numpy as jnp
 
 from jax_sgmc.util import Array
@@ -117,7 +113,7 @@
 )
 
 # Todo: Make tree hashable and add caching
-def get_unravel_fn(tree):
+def get_unravel_fn(tree: PyTree):
   """Calculates the unravel function.
 
   Args:
