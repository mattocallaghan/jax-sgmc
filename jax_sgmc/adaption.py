--- conflicted
+++ resolved
@@ -32,8 +32,7 @@
 
 ::
 
-  g_inv, sqrt_g_inv, gamma = adaption_get(state, sample, sample_grad,
-                                          mini_batch, *args, **kwargs)
+  manifold = adaption_get(state, sample, sample_grad, mini_batch, *args, **kwargs)
 
 Mostly, only the second argument is important, otherwise, argument 1. and 3.
 allow to derive further quantities, such as the stochastic hessian of the
@@ -196,7 +195,6 @@
   ["matrix"]
 )
 
-<<<<<<< HEAD
 # def static_conditioning(sample, matrix
 #                         ) -> Tuple[Callable[[Any, Any], Tuple[Any, Any, Any]], Any]:
 #   """Condition the model by a static matrix.
@@ -217,7 +215,7 @@
 #   """
 #
 #   # Get a zero pytree
-=======
+
 def rms_prop():
   """RMSProp adaption."""
 
@@ -236,26 +234,4 @@
     v, g, alpha, lmbd = state
     return g, jnp.sqrt(g), jnp.zeros_like(g)
 
-  return init, update, get
-
-def static_conditioning(sample, matrix
-                        ) -> Tuple[Callable[[Any, Any], Tuple[Any, Any, Any]], Any]:
-  """Condition the model by a static matrix.
-
-  This is the default adaption. The simplest form is to choose the matrix to be
-  the identity.
-
-  Arguments:
-    sample: Defines the shape of the samples.
-    Gamma: The preconditining matrix. Must allow multiplication of the potential
-      gradient with itself.
-
-  Returns:
-    Returns a function which adapts its internal states and returns the
-    preconditioning matrix and the drift vector consisting of Gamme term and
-    possible additional drifts.
-
-  """
-
-  # Get a zero pytree
->>>>>>> 48b6d821
+  return init, update, get